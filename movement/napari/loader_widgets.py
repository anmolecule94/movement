"""Widgets for loading movement datasets from file."""

import logging
from pathlib import Path

import numpy as np
<<<<<<< HEAD
import pandas as pd
=======
from napari import layers
>>>>>>> ddd60db0
from napari.components.dims import RangeTuple
from napari.settings import get_settings
from napari.utils.notifications import show_warning
from napari.viewer import Viewer
from qtpy.QtWidgets import (
    QComboBox,
    QDoubleSpinBox,
    QFileDialog,
    QFormLayout,
    QHBoxLayout,
    QLineEdit,
    QPushButton,
    QWidget,
)

from movement.io import load_bboxes, load_poses
from movement.napari.convert import ds_to_napari_tracks
from movement.napari.layer_styles import PointsStyle, TracksStyle

logger = logging.getLogger(__name__)

# Allowed file suffixes for each supported source software
SUPPORTED_POSES_FILES = {
    "DeepLabCut": ["h5", "csv"],
    "LightningPose": ["csv"],
    "SLEAP": ["h5", "slp"],
}

SUPPORTED_BBOXES_FILES = {
    "VIA-tracks": ["csv"],
}

SUPPORTED_DATA_FILES = {
    **SUPPORTED_POSES_FILES,
    **SUPPORTED_BBOXES_FILES,
}


class DataLoader(QWidget):
    """Widget for loading movement datasets from file."""

    def __init__(self, napari_viewer: Viewer, parent=None):
        """Initialize the data loader widget."""
        super().__init__(parent=parent)
        self.viewer = napari_viewer
        self.setLayout(QFormLayout())

        # Create widgets
        self._create_source_software_widget()
        self._create_fps_widget()
        self._create_file_path_widget()
        self._create_load_button()

        # Enable layer tooltips from napari settings
        self._enable_layer_tooltips()

    def _create_source_software_widget(self):
        """Create a combo box for selecting the source software."""
        self.source_software_combo = QComboBox()
        self.source_software_combo.setObjectName("source_software_combo")
        self.source_software_combo.addItems(SUPPORTED_DATA_FILES.keys())
        self.layout().addRow("source software:", self.source_software_combo)

    def _create_fps_widget(self):
        """Create a spinbox for selecting the frames per second (fps)."""
        self.fps_spinbox = QDoubleSpinBox()
        self.fps_spinbox.setObjectName("fps_spinbox")
        self.fps_spinbox.setMinimum(0.1)
        self.fps_spinbox.setMaximum(1000.0)
        self.fps_spinbox.setValue(1.0)
        self.fps_spinbox.setDecimals(2)
        # How much we increment/decrement when the user clicks the arrows
        self.fps_spinbox.setSingleStep(1)
        # Add a tooltip
        self.fps_spinbox.setToolTip(
            "Set the frames per second of the tracking data.\n"
            "This just affects the displayed time when hovering over a point\n"
            "(it doesn't set the playback speed)."
        )
        self.layout().addRow("fps:", self.fps_spinbox)

    def _create_file_path_widget(self):
        """Create a line edit and browse button for selecting the file path.

        This allows the user to either browse the file system,
        or type the path directly into the line edit.
        """
        # File path line edit and browse button
        self.file_path_edit = QLineEdit()
        self.file_path_edit.setObjectName("file_path_edit")
        self.browse_button = QPushButton("Browse")
        self.browse_button.setObjectName("browse_button")
        self.browse_button.clicked.connect(self._on_browse_clicked)

        # Layout for line edit and button
        self.file_path_layout = QHBoxLayout()
        self.file_path_layout.addWidget(self.file_path_edit)
        self.file_path_layout.addWidget(self.browse_button)
        self.layout().addRow("file path:", self.file_path_layout)

    def _create_load_button(self):
        """Create a button to load the file and add layers to the viewer."""
        self.load_button = QPushButton("Load")
        self.load_button.setObjectName("load_button")
        self.load_button.clicked.connect(lambda: self._on_load_clicked())
        self.layout().addRow(self.load_button)

    def _on_browse_clicked(self):
        """Open a file dialog to select a file."""
        file_suffixes = (
            "*." + suffix
            for suffix in SUPPORTED_DATA_FILES[
                self.source_software_combo.currentText()
            ]
        )

        file_path, _ = QFileDialog.getOpenFileName(
            self,
            caption="Open file containing tracked data",
            filter=f"Valid data files ({' '.join(file_suffixes)})",
        )

        # A blank string is returned if the user cancels the dialog
        if not file_path:
            return

        # Add the file path to the line edit (text field)
        self.file_path_edit.setText(file_path)

    def _on_load_clicked(self):
        """Load the file and add as a Points layer to the viewer."""
        # Get data from user input
        fps = self.fps_spinbox.value()
        source_software = self.source_software_combo.currentText()
        file_path = self.file_path_edit.text()
        self.file_name = Path(file_path).name

        # Check if the file path is empty
        if not file_path:
            show_warning("No file path specified.")
            return
<<<<<<< HEAD

        # Load data as a movement dataset and convert to napari Tracks array
        loader = (
            load_poses
            if source_software in SUPPORTED_POSES_FILES
            else load_bboxes
        )
=======
        if source_software in SUPPORTED_POSES_FILES:
            loader = load_poses
        else:
            loader = load_bboxes
>>>>>>> ddd60db0
        ds = loader.from_file(file_path, source_software, fps)
        self.data, self.properties = ds_to_napari_tracks(ds)

        logger.info("Converted dataset to a napari Tracks array.")
        logger.debug(f"Tracks array shape: {self.data.shape}")

        # Find rows that do not contain NaN values
        self.bool_not_nan = ~np.any(np.isnan(self.data), axis=1)

        # Get the expected frame range
        # (i.e. the number of frames in the dataset)
        self.expected_frame_range = RangeTuple(
            start=0.0, stop=max(self.data[:, 1]), step=1.0
        )

        # Set property to color points and tracks by
        color_prop = "individual"
        n_individuals = len(self.properties["individual"].unique())
        if n_individuals == 1 and "keypoint" in self.properties:
            color_prop = "keypoint"
        self.color_property = color_prop

        # Add the data as layers
        self._add_points_layer()
        self._add_tracks_layer()

        # Ensure the frame slider reflects the total number of frames
        if self.viewer.dims.range[0] != self.expected_frame_range:
            self.viewer.dims.range = (
                self.expected_frame_range,
            ) + self.viewer.dims.range[1:]

        # Set slider to first frame
        self.viewer.dims.current_step = (0,) + self.viewer.dims.current_step[
            2:
        ]

        # Select points layer
        self.viewer.layers.selection.active = self.points_layer

        # Ensure the frame slider goes from 0 to the max number of frames,
        # considering all loaded point layers
        self._check_frame_slider_range()

    def _add_points_layer(self):
        """Add the tracked data to the viewer as a Points layer."""
        # Define style for points layer
        points_style = PointsStyle(name=f"data: {self.file_name}")

        # Set markers' text
        text_prop = "individual"
        if (
            "keypoint" in self.properties
            and len(self.properties["keypoint"].unique()) > 1
        ):
            text_prop = "keypoint"
        points_style.set_text_by(property=text_prop)

        # Set color of markers and text
        points_style.set_color_by(
            property=self.color_property,
            properties_df=self.properties,
        )

        # Add data as a points layer
<<<<<<< HEAD
        self.points_layer = self.viewer.add_points(
            self.data[self.bool_not_nan, 1:],
            properties=self.properties.iloc[self.bool_not_nan, :],
            **points_style.as_kwargs(),
        )

        logger.info("Added tracked dataset as a napari Points layer.")

    def _add_tracks_layer(self):
        """Add the tracked data to the viewer as a Tracks layer."""
        # Factorize the color property (required for tracks layer)
        codes, _ = pd.factorize(self.properties[self.color_property])
        color_property_factorized = self.color_property + "_factorized"
        self.properties[color_property_factorized] = codes

        # Define style for tracks layer
        tracks_style = TracksStyle(
            name=f"tracks: {self.file_name}",
            tail_length=int(self.expected_frame_range[1]),
            # Set the tail length to the number of frames.
            # If the value is over 300, it sets the maximum
            # tail_length in the slider to the value passed.
            # It also affects the head_length slider.
        )

        # Set color by property
        tracks_style.set_color_by(property=color_property_factorized)

        # Add data as a tracks layer
        self.tracks_layer = self.viewer.add_tracks(
            self.data[self.bool_not_nan, :],
            properties=self.properties.iloc[self.bool_not_nan, :],
            **tracks_style.as_kwargs(),
        )
        logger.info("Added tracked dataset as a napari Tracks layer.")

=======
        points_layer = self.viewer.add_points(
            self.data[bool_not_nan, 1:],
            **props_and_style.as_kwargs(),
        )

        # Add metadata to the layer
        points_layer.metadata = {
            "min_frame_idx": min(self.data[:, 1]),
            "max_frame_idx": max(self.data[:, 1]),
        }

        logger.info("Added tracked dataset as a napari Points layer.")

    def _check_frame_slider_range(self):
        """Check the frame slider range and update it if necessary.

        This is required because if the data loaded starts or ends
        with all NaN values, the frame slider range will not reflect
        the full range of frames.
        """
        # Get the maximum frame index from all loaded layers
        max_frame_idx = max(
            [
                ly.metadata["max_frame_idx"]
                for ly in self.viewer.layers
                if isinstance(ly, layers.Points)
                and hasattr(ly, "metadata")
                and "max_frame_idx" in ly.metadata
            ]
        )

        # If the frame slider range is not set to the full range of frames,
        # update it.
        # Note: the start frame may be different from 0 if all the data
        # at the first frame is NaN
        if (self.viewer.dims.range[0].stop != max_frame_idx) or (
            int(self.viewer.dims.range[0].start) != 0
        ):
            self.viewer.dims.range = (
                RangeTuple(start=0.0, stop=max_frame_idx, step=1.0),
            ) + self.viewer.dims.range[1:]

>>>>>>> ddd60db0
    @staticmethod
    def _enable_layer_tooltips():
        """Toggle on tooltip visibility for napari layers.

        This nicely displays the layer properties as a tooltip
        when hovering over the layer in the napari viewer.
        """
        settings = get_settings()
        settings.appearance.layer_tooltip_visibility = True<|MERGE_RESOLUTION|>--- conflicted
+++ resolved
@@ -4,11 +4,8 @@
 from pathlib import Path
 
 import numpy as np
-<<<<<<< HEAD
 import pandas as pd
-=======
 from napari import layers
->>>>>>> ddd60db0
 from napari.components.dims import RangeTuple
 from napari.settings import get_settings
 from napari.utils.notifications import show_warning
@@ -150,7 +147,6 @@
         if not file_path:
             show_warning("No file path specified.")
             return
-<<<<<<< HEAD
 
         # Load data as a movement dataset and convert to napari Tracks array
         loader = (
@@ -158,12 +154,6 @@
             if source_software in SUPPORTED_POSES_FILES
             else load_bboxes
         )
-=======
-        if source_software in SUPPORTED_POSES_FILES:
-            loader = load_poses
-        else:
-            loader = load_bboxes
->>>>>>> ddd60db0
         ds = loader.from_file(file_path, source_software, fps)
         self.data, self.properties = ds_to_napari_tracks(ds)
 
@@ -189,17 +179,6 @@
         # Add the data as layers
         self._add_points_layer()
         self._add_tracks_layer()
-
-        # Ensure the frame slider reflects the total number of frames
-        if self.viewer.dims.range[0] != self.expected_frame_range:
-            self.viewer.dims.range = (
-                self.expected_frame_range,
-            ) + self.viewer.dims.range[1:]
-
-        # Set slider to first frame
-        self.viewer.dims.current_step = (0,) + self.viewer.dims.current_step[
-            2:
-        ]
 
         # Select points layer
         self.viewer.layers.selection.active = self.points_layer
@@ -229,12 +208,17 @@
         )
 
         # Add data as a points layer
-<<<<<<< HEAD
         self.points_layer = self.viewer.add_points(
             self.data[self.bool_not_nan, 1:],
             properties=self.properties.iloc[self.bool_not_nan, :],
             **points_style.as_kwargs(),
         )
+
+        # Add metadata to the layer
+        self.points_layer.metadata = {
+            "min_frame_idx": min(self.data[:, 1]),
+            "max_frame_idx": max(self.data[:, 1]),
+        }
 
         logger.info("Added tracked dataset as a napari Points layer.")
 
@@ -265,20 +249,6 @@
             **tracks_style.as_kwargs(),
         )
         logger.info("Added tracked dataset as a napari Tracks layer.")
-
-=======
-        points_layer = self.viewer.add_points(
-            self.data[bool_not_nan, 1:],
-            **props_and_style.as_kwargs(),
-        )
-
-        # Add metadata to the layer
-        points_layer.metadata = {
-            "min_frame_idx": min(self.data[:, 1]),
-            "max_frame_idx": max(self.data[:, 1]),
-        }
-
-        logger.info("Added tracked dataset as a napari Points layer.")
 
     def _check_frame_slider_range(self):
         """Check the frame slider range and update it if necessary.
@@ -309,7 +279,6 @@
                 RangeTuple(start=0.0, stop=max_frame_idx, step=1.0),
             ) + self.viewer.dims.range[1:]
 
->>>>>>> ddd60db0
     @staticmethod
     def _enable_layer_tooltips():
         """Toggle on tooltip visibility for napari layers.
